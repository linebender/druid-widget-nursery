[package]
name = "druid-widget-nursery"
version = "0.1.0"
authors = ["Richard Dodd <richard.o.dodd@gmail.com>"]
edition = "2018"
license = "MIT OR Apache-2.0"

[features]
async = ["tokio/rt", "futures", "flume"]
hot-reload = ["libloading", "notify5", "rand"]

[dependencies.druid]
git = "https://github.com/linebender/druid"
rev = "2c5d73c" # update this when upgrading to newer druid
features = ["im"]
# and update examples/hot_reload/Cargo.toml as well

[dependencies]
log = "0.4.11"

# theme loader
# TODO: update this to 5.0
notify = { version = "4.0.12", optional = true }

# async
tokio = { version = "1.0", features = ["rt", "time"], optional = true }
futures = { version = "0.3", optional = true }
flume = { version = "0.10", optional = true }

# hot reload
notify5 = { version = "5.0.0-pre.4", optional = true, package = "notify" }
libloading = { version = "0.6.6", optional = true }
rand = { version = "0.8.1", optional = true }
tracing = { version = "0.1.22" }

[[example]]
name = "async"
required-features = ["async", "tokio/time"]

[[example]]
name = "animator"

<<<<<<< HEAD
[[example]]
name = "repeater"
required-features = ["druid/im"]
=======
[workspace]
members = ["examples/hot-reload"]
>>>>>>> 849ce39f
<|MERGE_RESOLUTION|>--- conflicted
+++ resolved
@@ -40,11 +40,9 @@
 [[example]]
 name = "animator"
 
-<<<<<<< HEAD
 [[example]]
 name = "repeater"
 required-features = ["druid/im"]
-=======
+
 [workspace]
-members = ["examples/hot-reload"]
->>>>>>> 849ce39f
+members = ["examples/hot-reload"]