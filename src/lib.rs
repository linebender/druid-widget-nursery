--- conflicted
+++ resolved
@@ -26,10 +26,7 @@
 mod on_monitor;
 pub mod partial;
 mod progress_bar;
-<<<<<<< HEAD
 mod repeater;
-=======
->>>>>>> 65f7720c
 mod separator;
 pub mod theme_loader;
 mod tooltip;
@@ -50,14 +47,9 @@
 pub use multi_value::{MultiCheckbox, MultiRadio};
 pub use on_monitor::{OnMonitor, OnMonitorExt};
 pub use progress_bar::ProgressBar;
-<<<<<<< HEAD
 pub use repeater::Repeater;
 pub use separator::{Orientation, Separator};
-=======
-pub use seperator::{Orientation, Seperator};
 pub use tooltip::{TooltipController, TooltipExt};
-
->>>>>>> 65f7720c
 pub use tree::{Tree, TreeNode, Wedge};
 
 #[cfg(feature = "async")]
